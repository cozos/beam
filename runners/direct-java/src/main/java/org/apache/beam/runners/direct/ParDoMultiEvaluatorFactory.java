/*
* Licensed to the Apache Software Foundation (ASF) under one
 * or more contributor license agreements.  See the NOTICE file
 * distributed with this work for additional information
 * regarding copyright ownership.  The ASF licenses this file
 * to you under the Apache License, Version 2.0 (the
 * "License"); you may not use this file except in compliance
 * with the License.  You may obtain a copy of the License at
 *
 *     http://www.apache.org/licenses/LICENSE-2.0
 *
 * Unless required by applicable law or agreed to in writing, software
 * distributed under the License is distributed on an "AS IS" BASIS,
 * WITHOUT WARRANTIES OR CONDITIONS OF ANY KIND, either express or implied.
 * See the License for the specific language governing permissions and
 * limitations under the License.
 */
package org.apache.beam.runners.direct;

import com.google.common.cache.CacheBuilder;
import com.google.common.cache.CacheLoader;
import com.google.common.cache.LoadingCache;
import java.util.Map;
import org.apache.beam.runners.direct.DirectExecutionContext.DirectStepContext;
import org.apache.beam.runners.direct.DirectRunner.CommittedBundle;
import org.apache.beam.sdk.transforms.AppliedPTransform;
import org.apache.beam.sdk.transforms.DoFn;
import org.apache.beam.sdk.transforms.PTransform;
import org.apache.beam.sdk.transforms.ParDo.BoundMulti;
import org.apache.beam.sdk.values.PCollection;
import org.apache.beam.sdk.values.PCollectionTuple;
import org.apache.beam.sdk.values.TupleTag;
import org.slf4j.Logger;
import org.slf4j.LoggerFactory;

/**
 * The {@link DirectRunner} {@link TransformEvaluatorFactory} for the
 * {@link BoundMulti} primitive {@link PTransform}.
 */
class ParDoMultiEvaluatorFactory implements TransformEvaluatorFactory {
  private static final Logger LOG = LoggerFactory.getLogger(ParDoMultiEvaluatorFactory.class);
<<<<<<< HEAD
  private final LoadingCache<AppliedPTransform<?, ?, BoundMulti<?, ?>>, DoFnLifecycleManager>
      fnClones;

  public ParDoMultiEvaluatorFactory() {
    fnClones = CacheBuilder.newBuilder()
        .build(new CacheLoader<AppliedPTransform<?, ?, BoundMulti<?, ?>>, DoFnLifecycleManager>() {
          @Override
          public DoFnLifecycleManager load(AppliedPTransform<?, ?, BoundMulti<?, ?>> key)
              throws Exception {
            return DoFnLifecycleManager.of(key.getTransform().getFn());
=======
  private final LoadingCache<AppliedPTransform<?, ?, ?>, DoFnLifecycleManager> fnClones;
  private final EvaluationContext evaluationContext;

  public ParDoMultiEvaluatorFactory(EvaluationContext evaluationContext) {
    this.evaluationContext = evaluationContext;
    fnClones = CacheBuilder.newBuilder()
        .build(new CacheLoader<AppliedPTransform<?, ?, ?>, DoFnLifecycleManager>() {
          @Override
          public DoFnLifecycleManager load(AppliedPTransform<?, ?, ?> key)
              throws Exception {
            BoundMulti<?, ?> bound = (BoundMulti<?, ?>) key.getTransform();
            return DoFnLifecycleManager.of(bound.getNewFn());
>>>>>>> f2fe1ae4
          }
        });
  }

  @Override
  public <T> TransformEvaluator<T> forApplication(
<<<<<<< HEAD
      AppliedPTransform<?, ?, ?> application,
      CommittedBundle<?> inputBundle,
      EvaluationContext evaluationContext) throws Exception {
=======
      AppliedPTransform<?, ?, ?> application, CommittedBundle<?> inputBundle) throws Exception {
>>>>>>> f2fe1ae4
    @SuppressWarnings({"unchecked", "rawtypes"})
    TransformEvaluator<T> evaluator =
        createMultiEvaluator((AppliedPTransform) application, inputBundle);
    return evaluator;
  }

  @Override
  public void cleanup() throws Exception {
    DoFnLifecycleManagers.removeAllFromManagers(fnClones.asMap().values());
  }

  private <InT, OuT> TransformEvaluator<InT> createMultiEvaluator(
      AppliedPTransform<PCollection<InT>, PCollectionTuple, BoundMulti<InT, OuT>> application,
<<<<<<< HEAD
      CommittedBundle<InT> inputBundle,
      EvaluationContext evaluationContext) throws Exception {
=======
      CommittedBundle<InT> inputBundle) throws Exception {
>>>>>>> f2fe1ae4
    Map<TupleTag<?>, PCollection<?>> outputs = application.getOutput().getAll();

    DoFnLifecycleManager fnLocal = fnClones.getUnchecked((AppliedPTransform) application);
    String stepName = evaluationContext.getStepName(application);
    DirectStepContext stepContext =
        evaluationContext.getExecutionContext(application, inputBundle.getKey())
            .getOrCreateStepContext(stepName, stepName);
    try {
      @SuppressWarnings({"unchecked", "rawtypes"})
      TransformEvaluator<InT> parDoEvaluator =
          ParDoEvaluator.create(
              evaluationContext,
              stepContext,
              inputBundle,
              application,
<<<<<<< HEAD
              (OldDoFn) fnLocal.get(),
=======
              (DoFn) fnLocal.get(),
>>>>>>> f2fe1ae4
              application.getTransform().getSideInputs(),
              application.getTransform().getMainOutputTag(),
              application.getTransform().getSideOutputTags().getAll(),
              outputs);
      return DoFnLifecycleManagerRemovingTransformEvaluator.wrapping(parDoEvaluator, fnLocal);
    } catch (Exception e) {
      try {
        fnLocal.remove();
      } catch (Exception removalException) {
        LOG.error("Exception encountered while cleaning up in ParDo evaluator construction",
            removalException);
        e.addSuppressed(removalException);
      }
      throw e;
    }
  }
}<|MERGE_RESOLUTION|>--- conflicted
+++ resolved
@@ -39,18 +39,6 @@
  */
 class ParDoMultiEvaluatorFactory implements TransformEvaluatorFactory {
   private static final Logger LOG = LoggerFactory.getLogger(ParDoMultiEvaluatorFactory.class);
-<<<<<<< HEAD
-  private final LoadingCache<AppliedPTransform<?, ?, BoundMulti<?, ?>>, DoFnLifecycleManager>
-      fnClones;
-
-  public ParDoMultiEvaluatorFactory() {
-    fnClones = CacheBuilder.newBuilder()
-        .build(new CacheLoader<AppliedPTransform<?, ?, BoundMulti<?, ?>>, DoFnLifecycleManager>() {
-          @Override
-          public DoFnLifecycleManager load(AppliedPTransform<?, ?, BoundMulti<?, ?>> key)
-              throws Exception {
-            return DoFnLifecycleManager.of(key.getTransform().getFn());
-=======
   private final LoadingCache<AppliedPTransform<?, ?, ?>, DoFnLifecycleManager> fnClones;
   private final EvaluationContext evaluationContext;
 
@@ -63,20 +51,13 @@
               throws Exception {
             BoundMulti<?, ?> bound = (BoundMulti<?, ?>) key.getTransform();
             return DoFnLifecycleManager.of(bound.getNewFn());
->>>>>>> f2fe1ae4
           }
         });
   }
 
   @Override
   public <T> TransformEvaluator<T> forApplication(
-<<<<<<< HEAD
-      AppliedPTransform<?, ?, ?> application,
-      CommittedBundle<?> inputBundle,
-      EvaluationContext evaluationContext) throws Exception {
-=======
       AppliedPTransform<?, ?, ?> application, CommittedBundle<?> inputBundle) throws Exception {
->>>>>>> f2fe1ae4
     @SuppressWarnings({"unchecked", "rawtypes"})
     TransformEvaluator<T> evaluator =
         createMultiEvaluator((AppliedPTransform) application, inputBundle);
@@ -90,12 +71,7 @@
 
   private <InT, OuT> TransformEvaluator<InT> createMultiEvaluator(
       AppliedPTransform<PCollection<InT>, PCollectionTuple, BoundMulti<InT, OuT>> application,
-<<<<<<< HEAD
-      CommittedBundle<InT> inputBundle,
-      EvaluationContext evaluationContext) throws Exception {
-=======
       CommittedBundle<InT> inputBundle) throws Exception {
->>>>>>> f2fe1ae4
     Map<TupleTag<?>, PCollection<?>> outputs = application.getOutput().getAll();
 
     DoFnLifecycleManager fnLocal = fnClones.getUnchecked((AppliedPTransform) application);
@@ -111,11 +87,7 @@
               stepContext,
               inputBundle,
               application,
-<<<<<<< HEAD
-              (OldDoFn) fnLocal.get(),
-=======
               (DoFn) fnLocal.get(),
->>>>>>> f2fe1ae4
               application.getTransform().getSideInputs(),
               application.getTransform().getMainOutputTag(),
               application.getTransform().getSideOutputTags().getAll(),
